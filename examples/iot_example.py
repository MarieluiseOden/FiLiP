<<<<<<< HEAD
from filip import iot, config, orion
=======
from filip import iota, config, orion
from filip.iota.agent import Agent
from filip.iota.device_group import DeviceGroup
from filip.iota.device import Device


>>>>>>> 76a63818
import json
import os
from pathlib import Path

# ToDo: Rewrite Example, so it matches the orion Example
# ToDo: Change Data Model

def iota_ul(config:config.Config):
    # Creating an Instance of the Context Broker

    ORION_CB = orion.Orion(CONFIG)

    # Creating an Instance of the IoT-Agent in the UL-Version
<<<<<<< HEAD
    IOTA_UL = iot.Agent("iota", CONFIG)
=======
    IOTA_UL = Agent("iota", CONFIG)
>>>>>>> 76a63818

    # set the service path
    fiware_service = orion.FiwareService("test_service2", "/iot_ul")
    ORION_CB.set_service(fiware_service)
    res=fiware_service.get_header()


    device_group = DeviceGroup(fiware_service,
                               "http://orion:1026",
                               iot_agent="iota_ul",
                               apikey="12345test",
                               autoprovision=True)

    print(device_group)

    device_group.test_apikey()

    device_ul = Device('urn:Room:002:sensor01','urn:Room:002',
                           "Thing",
                           transport="MQTT", protocol="PDI-IoTA-UltraLight",
                           timezone="Europe/Berlin")

    print(device_ul)

    temp_attr = {"name": "temperature",
                 "value_type": "Number",
                 "attr_type": "active",
                 "attr_value": "12",
                 "object_id": "t"}


    device_ul.add_attribute(temp_attr)

    press_attr = {"name": "pressure",
                  "value_type": "Number",
                  "attr_type": "active",
                  "object_id": "p"}

    device_ul.add_attribute(press_attr)

    name_attr = {"name": "nice_name",
                   "value_type": "String",
                   "attr_type": "static",
                   "attr_value" : "beautiful attribute!",
                   "object_id": "name"}

    device_ul.add_attribute(name_attr)

    # test creating an internal attribute

    internal_attr = {"name": "nice_name_int",
                     "value_type": "String",
                     "attr_type": "internal",
                     "attr_value" : "beautiful attribute!",
                     "object_id": "name"}

    device_ul.add_attribute(internal_attr)

    print(device_ul)


    device_ul.delete_attribute("pressure", "active")

    IOTA_UL.post_group(device_group)
    IOTA_UL.update_group(device_group)
    IOTA_UL.get_groups(device_group)
    IOTA_UL.post_device(device_group, device_ul)
    IOTA_UL.update_device(device_group, device_ul, "")
    IOTA_UL.get_device(device_group, device_ul)

    ORION_CB.get_all_entities()
    ORION_CB.get_entity('urn:Room:002')



    IOTA_UL.delete_device(device_group, device_ul)
    IOTA_UL.delete_group(device_group)



def iota_json(config:config.Config):

    # Creating an Instance of the Context Broker

    ORION_CB = orion.Orion(CONFIG)

    # Creating an Instance of the IoT-Agent in the JSON-Version
    IOTA_JSON = Agent("iota", CONFIG)

    # set the service path
    fiware_service = orion.FiwareService("test_service2", "/iot_ul")
    ORION_CB.set_service(fiware_service)
    res=fiware_service.get_header()

    device_group_json = DeviceGroup(fiware_service,
                                               "http://orion:1026",
                                               iot_agent="iota_json", apikey="12345",
                                               timestamp=True, autoprovision=False)

    device_json = Device('urn:Room:002:sensor02','urn:Room:002',
                                    "Thing", transport="MQTT",
                                    protocol="IoTA-JSON",
                                    timezone="Europe/Berlin",
                                    timestamp=True, autoprovision=False)

    print(device_json)

    IOTA_JSON.post_group(device_group_json)
    IOTA_JSON.get_groups(device_group_json)
    IOTA_JSON.post_device(device_group_json, device_json)
    IOTA_JSON.update_device(device_group_json, device_json, "")
    IOTA_JSON.get_device(device_group_json, device_json)


    ORION_CB.get_all_entities()
    ORION_CB.get_entity('urn:Room:002')

    IOTA_JSON.delete_device(device_group_json, device_json)
    IOTA_JSON.delete_group(device_group_json)



if __name__ == "__main__":
    # setup logging
    # before the first initalization the log_config.yaml.example file needs to be modified



    path_to_config = os.path.join(str(Path().resolve().parent), "config.json")
    config.setup_logging()
    # Read and check configuration
    CONFIG = config.Config(path_to_config)

    with open(path_to_config) as f:
        data = json.loads(f.read())

    if data["iota"]["protocol"] == "IoTA-UL":
        print("Ultralight Agent")
        iota_ul(CONFIG)

    elif data["iota"]["protocol"] == "IoTA-JSON":
        print("JSON Agent")
        iota_json(CONFIG)

    else:
        print(f'{data["iota"]["protocol"]} - is not a supported protocol.')


<|MERGE_RESOLUTION|>--- conflicted
+++ resolved
@@ -1,13 +1,9 @@
-<<<<<<< HEAD
-from filip import iot, config, orion
-=======
 from filip import iota, config, orion
 from filip.iota.agent import Agent
 from filip.iota.device_group import DeviceGroup
 from filip.iota.device import Device
 
 
->>>>>>> 76a63818
 import json
 import os
 from pathlib import Path
@@ -21,11 +17,7 @@
     ORION_CB = orion.Orion(CONFIG)
 
     # Creating an Instance of the IoT-Agent in the UL-Version
-<<<<<<< HEAD
-    IOTA_UL = iot.Agent("iota", CONFIG)
-=======
     IOTA_UL = Agent("iota", CONFIG)
->>>>>>> 76a63818
 
     # set the service path
     fiware_service = orion.FiwareService("test_service2", "/iot_ul")
