--- conflicted
+++ resolved
@@ -330,16 +330,11 @@
 
 if __name__=="__main__":
     CONFIG = Config('/Users/Felix/PycharmProjects/compare_duplicate/filip/config.json')
-<<<<<<< HEAD
-    print(CONFIG)
-    print(CONFIG.data['fiwareService'])
-=======
     #print(CONFIG.data['fiwareService'])
 
     LOG_CONFIG = Log_Config("/Users/Felix/PycharmProjects/compare_duplicate/filip/log_config.json")
->>>>>>> c0b8cbea
     print("List of services and paths:")
-    #for service in CONFIG.data['fiwareService']:
-    #    print("{:<30}{:<20}".format('Service: ',service['service']))
-    #    for path in service['service_path']:
-    #        print("{:<30}{:<40}".format('',path))+    for service in CONFIG.data['fiwareService']:
+        print("{:<30}{:<20}".format('Service: ',service['service']))
+        for path in service['service_path']:
+            print("{:<30}{:<40}".format('',path))