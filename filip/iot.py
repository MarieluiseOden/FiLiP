--- conflicted
+++ resolved
@@ -563,7 +563,6 @@
         test.test_config(self.name, config.data)
 
     def test_connection(self, config):
-<<<<<<< HEAD
         """
         Function utilises the test.test_connection() function to check the availability of a given url and service.
         :return: Boolean, True if the service is reachable, False if not.
@@ -571,12 +570,6 @@
         boolean = test.test_connection(service_name=self.name, url= config.data[self.name]['host']+":" +
                                                                      config.data[self.name]['port']+'/iot/about')
         return boolean
-=======
-        return test.test_connection(self.name , config.data[self.name]['host']
-                                 +":" +config.data[self.name]['port']+
-                                 '/iot/about')
->>>>>>> 935a16d5
-
 
     def log_switch(self, level, response):
         """
