import requests
from requests import Response

import filip.test as test
import json
import string
import random
import filip.orion as orion
import filip.request_utils as requtils

import logging

log = logging.getLogger('iot')


PROTOCOLS = ['IoTA-JSON','IoTA-UL']

# ToDo: get rid of Attribute Class

class Attribute: # DeviceAttribute
    def __init__(self, name: str, attr_type: str, value_type: str,
                 object_id: str=None, attr_value: str=None):
        self.name = name
        self.value_type = value_type
        self.attr_type = attr_type
        self.object_id = object_id
        self.attr_value = attr_value
        if attr_value != None and attr_type != "static":
            log.warning("Setting attribute value only allowed for static attributes! Value will be ignored!")

            self.attr_value = None

    def get_json(self):
        if self.attr_value != None:
            return {'value': self.attr_value, 'type': '{}'.format(
                self.attr_type)}
        else:
            return {'type': '{}'.format(self.attr_type)}


class Device:
    """
    Represents all necessary information for device registration with an Fiware IoT Agent.
    :ivar device_id: Device ID that will be used to identify the device (mandatory).
    :ivar service: Name of the service the device belongs to (will be used in the fiware-service header).
    :ivar service_path: Name of the subservice the device belongs to (used in the fiware-servicepath header).
    :ivar entity_name: Name of the entity representing the device in the Context Broker.
    :ivar timezone: Time zone of the sensor if it has any.
    :ivar endpoint: Endpoint where the device is going to receive commands, if any.
    :ivar protocol: Name of the device protocol, for its use with an IoT Manager.
    :ivar transport: Name of the device transport protocol, for the IoT Agents with multiple transport protocols.
    :ivar attributes: List of active attributes of the device.
    :ivar lazy: List of lazy attributes of the device.
    :ivar commands: List of commands of the device
    :ivar static_attributes: List of static attributes to append to the entity. All the updateContext requests to the CB will have this set of attributes appended.
        """
    def __init__(self, device_id: str, entity_name: str, entity_type: str, **kwargs):
        self.device_id = device_id
        self.entity_name = entity_name
        self.entity_type = entity_type
        self.service = None
        self.service_path = "/"
        self.timezone = kwargs.get("timezone")
        self.endpoint = kwargs.get("endpoint") # necessary for HTTP
        self.protocol = kwargs.get("protocol")
        self.transport = kwargs.get("transport")
        self.attributes = kwargs.get("attributes", [])
        self.lazy = kwargs.get("lazy", [])
        self.commands = kwargs.get("commands", [])
        self.static_attributes = kwargs.get("static_attributes", [])

    def get_json(self):
        dict = {}
        dict['device_id']= self.device_id
        dict['entity_name']= self.entity_name
        dict['entity_type']= self.entity_type
        dict['timezone'] = self.timezone
        if self.endpoint:
            dict['endpoint'] = self.endpoint
        dict['protocol'] = self.protocol
        dict['transport'] = self.transport
        dict['attributes'] = self.attributes
        dict['lazy'] = self.lazy
        dict['commands'] = self.commands
        dict['static_attributes'] = self.static_attributes
        return json.dumps(dict, indent=4)

    def add_lazy(self, attribute):
        self.lazy.append(attribute)

    def add_active(self, attribute):
        self.attributes.append(attribute)

    def add_static(self, attribute):
        self.static_attributes.append(attribute)

    def add_command(self, attribute):
        self.commands.append(attribute)



    # ToDo: Rework the function beneath



    def add_attribute(self, attr_name: str, attr_type: str, value_type: str,
                 object_id: str=None, attr_value: str=None):
        """
        :param name: The name of the attribute as submitted to the context broker.
        :param type: The type of the attribute as submitted to the context broker.
        :param object_id: The id of the attribute used from the southbound API.
        :param attr_type: One of \"active\" (default), \"lazy\" or \"static\"
        """
        attribute=Attribute(attr_name, attr_type, value_type,
                 object_id, attr_value)
        
        attr = {}
        if attribute.object_id:
            attr["object_id"] = attribute.object_id
        if attribute.attr_value != None and\
                attribute.attr_type == "static":
            attr["value"] = attribute.attr_value
        attr["name"] = attribute.name
        attr["type"] = attribute.value_type



        # attr["value"] = Attribute.value NOT Supported by agent-lib
<<<<<<< HEAD
        #TODO: implement as switch
        if attribute.attr_type == "active":
            self.attributes.append(attr)
        elif attribute.attr_type == "lazy":
            self.lazy.append(attr)
        elif attribute.attr_type == "static":
            self.static_attributes.append(attr)
        elif attribute.attr_type == "command":
            self.commands.append(attr)
        else:
            log.warning("Attribute type unknown: \"{}\"".format(attr['type']))

=======
        switch_dict = {"active": self.add_active,
                "lazy": self.add_lazy,
                "static":  self.add_static,
                "command": self.add_command
                }.get(attr_type, "not_ok")(attr)
        if switch_dict == "not_ok":
            print("[WARN]: Attribute type unknown: \"{}\"".format(attr_type))


    def add_attribute_json(self, attribute:dict):
        """
        :param attribute: {
            "name": "Temp_Sensor",
            "value_type": "Number",
            "attr_type": "Static",
            "attr_value": "12"}


        :param name: The name of the attribute as submitted to the context broker.
        :param type: The type of the attribute as submitted to the context broker.
        :param object_id: The id of the attribute used from the southbound API.
        :param attr_type: One of \"active\" (default), \"lazy\" or \"static\"
        """


        attr_type = attribute["attr_type"]
        if "attr_value" in attribute:
            if attribute["attr_type"] != "static":# & attribute["attr_value"] != None:
                print('[WARNING] Setting attribute value only allowed for \
                        static attributes! Value will be ignored!')
                del attribute["attr_value"]

        attr = {"name": attribute["name"],
                "type": attribute["value_type"],
                "object_id": attribute["object_id"]}
        # attr["value"] = Attribute.value NOT Supported by agent-lib
        switch_dict = {"active": self.add_active,
                "lazy": self.add_lazy,
                "static":  self.add_static,
                "command": self.add_command
                }.get(attr_type, "not_ok")(attr)
        if switch_dict == "not_ok":
            print("[WARN]: Attribute type unknown: \"{}\"".format(attr_type))
>>>>>>> 438469bb


    def delete_attribute(self, attr_name, attr_type):
        '''
        Removing attribute by name and from the list of attributes in the
        local device. You need to execute update device in iot agent in
        order to update the configuration to remote!
        :param attr_name: Name of the attribute to delete
        :param attr_type: Type of the attribute to delete
        :return:
        '''
        try:
            if attr_type == "active":
                self.attributes = [i for i in self.attributes if not (i[
                                                        'name']==attr_name)]
            elif attr_type == "lazy":
                self.lazy = [i for i in self.lazy if not (i['name'] ==
                                                                   attr_name)]
            elif attr_type == "static":
                self.static_attributes = [i for i in self.static_attributes if
                                          not (
                        i['name'] == attr_name)]
            elif attr_type == "command":
                self.commands = [i for i in self.commands if not (i['name'] ==
                                                                   attr_name)]
            else:
                log.warning("Attribute type unknown: \"{}\"".format(attr_type))

            log.info("[INFO]: Attribute succesfully deleted: \"{}\"".format(attr_name))
        except:
            log.warning("Attribute could not be deleted: \"{}\"".format(attr_name))



class DeviceGroup:
    """
    For every Device Group, the pair (resource, apikey) must be unique
    (as it is used to identify which group to assign to which device).
    Those operations of the API targeting specific resources will need
    the use of the resource and apikey parameters to select the
    apropriate instance.

    :param name:    Service of the devices of this type
    :param path:    Subservice of the devices of this type.
    :param cbHost: Context Broker connection information. This options
    can be used to override the global ones for specific types of devices.
    :param kwargs:
    :ivar entity_type: Name of the type to assign to the group.
    :ivar trust: Trust token to use for secured access to the Context Broker
    for this type of devices (optional; only needed for secured scenarios).
    :ivar lazy: List of lazy attributes of the device.
    :ivar commands: List of commands of the device
    :ivar attributes: List of active attributes of the device.
    :ivar static_attributes: List of static attributes to append to the entity. All the updateContext requests to the CB will have this set of attributes appended.
    :ivar internal_attributes: Optional section with free format, to allow
    specific IoT Agents to store information along with the devices in the Device Registry.
    """
    def __init__(self, fiware_service , cb_host: str,
                           **kwargs):

        self.__service = fiware_service.name
        self.__subservice = fiware_service.path
        self.__resource = kwargs.get("resource", "/iot/d") #for iot-ul 1.7.0
        # the default must be empty string
        self.__apikey = kwargs.get("apikey", "12345")

        self.__entity_type = kwargs.get("entity_type", "Thing")
        #self.trust
        self.__cbHost = cb_host
        self.__lazy = kwargs.get("lazy", [])
        self.__commands = kwargs.get("commands", [])
        self.__attributes = kwargs.get("attributes", [])
        self.__static_attributes = kwargs.get("static_attributes", [])
        self.__internal_attributes = kwargs.get("internal_attributes", [])

        self.devices = []
        self.__agent = kwargs.get("iot-agent", "iota-json")


        #For using the update functionality, the former configuration needs
        # to be stored
        self.__service_last = fiware_service.name
        self.__subservice_last = fiware_service.path
        self.__resource_last = kwargs.get("resource", "/iot/d")
        self.__apikey_last = kwargs.get("apikey", "12345")

    def update(self,**kwargs):
        #For using the update functionality, the former configuration needs
        # to be stored
        # TODO: NOTE: It is not recommenend to change the combination fiware
        #  service structure and apikey --> Delete old and register a new one
        self.__service_last = self.__service
        self.__subservice_last = self.__subservice
        self.__resource_last = self.__resource
        self.__apikey_last = self.__apikey

        # From here on the variables are updated
        self.__service = kwargs.get("fiware_service", self.__service)
        self.__subservice = kwargs.get("fiware_service_path",
                                       self.__subservice)
        self.__resource = kwargs.get("resource", self.__resource)  # for iot-ul 1.7.0
        # the default must be empty string
        self.__apikey = kwargs.get("apikey", self.__apikey)
        self.__entity_type = kwargs.get("entity_type", self.__entity_type)
        # self.trust
        self.__cbHost = kwargs.get("cb_host", self.__cbHost)
        self.__lazy = kwargs.get("lazy", self.__lazy)
        self.__commands = kwargs.get("commands", self.__commands)
        self.__attributes = kwargs.get("attributes", self.__attributes)
        self.__static_attributes = kwargs.get("static_attributes",
                                              self.__static_attributes)
        self.__internal_attributes = kwargs.get("internal_attributes",
                                                self.__internal_attributes)

        self.__devices = []
        self.__agent = kwargs.get("iot-agent", self.__agent)

    def add_lazy(self, attribute):
        self.__lazy.append(attribute)

    def add_active(self, attribute):
        self.__attributes.append(attribute)

    def add_static(self, attribute):
        self.__static_attributes.append(attribute)

    def add_command(self, attribute):
        self.__commands.append(attribute)

    def add_internal(self, attribute):
        self.__internal_attributes.append(attribute)


    def add_default_attribute(self, Attribute):
        """
        :param name: The name of the attribute as submitted to the context broker.
        :param type: The type of the attribute as submitted to the context broker.
        :param object_id: The id of the attribute used from the southbound API.
        :param attr_type: One of \"active\" (default), \"lazy\" or \"static\"
        """
        attr = {}
        if Attribute.object_id:
            attr["object_id"] = Attribute.object_id
        if Attribute.attr_value != None\
                and Attribute.attr_type == "static":
            attr["value"]  = Attribute.attr_value
        attr["name"] = Attribute.name
        attr["type"] = Attribute.value_type

<<<<<<< HEAD
        if Attribute.attr_type == "active":
            self.__attributes.append(attr)
        elif Attribute.attr_type == "lazy":
            self.__lazy.append(attr)
        elif Attribute.attr_type == "static":
            self.__static_attributes.append(attr)
        elif Attribute.attr_type == "internal":
            self.__internal_attributes.append(attr)
        elif Attribute.attr_type == "command":
            self.__commands.append(attr)
        else:
            log.warning("Attribute type unknown: \"{}\"".format(attr['type']))
=======
        attr_type = Attribute.attr_type

        switch_dict = {"active": self.add_active,
                        "lazy": self.add_lazy,
                        "static":  self.add_static,
                        "command": self.add_command,
                        "internal": self.add_internal
                       }.get(attr_type, "not_ok")(attr)
        if switch_dict == "not_ok":
            print("[WARN]: Attribute type unknown: \"{}\"".format(attr_type))


>>>>>>> 438469bb

    def delete_default_attribute(self, attr_name, attr_type):
        '''
        Removing attribute by name and from the list of attributes in the
        local device group. You need to execute update device in iot agent in
        order to update the configuration to remote!
        :param attr_name: Name of the attribute to delete
        :param attr_type: Type of the attribute to delte
        :return:
        '''
        try:
            if attr_type == "active":
                self.__attributes = [i for i in self.__attributes if not (i[
                                                        'name']==attr_name)]
            elif attr_type == "lazy":
                self.__lazy = [i for i in self.__lazy if not (i['name'] ==
                                                                   attr_name)]
            elif attr_type == "static":
                self.__static_attributes = [i for i in
                                            self.__static_attributes
                                            if not (
                            i['name'] == attr_name)]
            elif attr_type == "internal":
                self.__internal_attributes = [i for i in
                                              self.__internal_attributes
                                              if not
                                              (i['name'] ==  attr_name)]
            elif attr_type == "command":
                self.__commands = [i for i in self.__commands if not
                (i['name'] == attr_name)]
            else:

                print("[WARN]: Attribute type unknown: \"{}\"".format(
                    attr_type))
            print("[INFO]: Attribute succesfully deleted: \"{}\"".format(
                attr_name))
        except:
            print("[WARN]: Attribute could not be deleted: \"{}\"".format(
                attr_name))

    def get_apikey(self):
        return self.__apikey

    def get_resource(self):
        return self.__resource

    def get_apikey_last(self):
        return self.__apikey_last

    def get_resource_last(self):
        return self.__resource_last

    def get_header(self) -> dict:
        return {
            "fiware-service": self.__service,
            "fiware-servicepath": self.__subservice
        }

    def get_header_last(self) -> dict:
        return {
            "fiware-service": self.__service_last,
            "fiware-servicepath": self.__subservice_last
        }

    def get_json(self):
        dict = {}
        dict['apikey']= self.__apikey
        dict['cbroker'] = self.__cbHost
        dict['entity_type'] = self.__entity_type
        dict['resource'] = self.__resource
        dict['lazy'] = self.__lazy
        dict['attributes'] = self.__attributes
        dict['commands'] = self.__commands
        dict['static_attributes'] = self.__static_attributes
        dict['internal_attributes'] = self.__internal_attributes
        return json.dumps(dict, indent=4)

    def generate_apikey(self, length: int = 10):
        """
        This function generates a random key from lowercase letter and
        digit characters
        :ivar length: Number of characters in the key string
        """
        return ''.join(random.choice(
            string.ascii_lowercase + string.digits) for _ in range(
            length))

    def test_apikey(self):
        """
        This function tests if an apikey is defined in the configfile.
        Otherwise it will ask the user to generate one and saves it to the
        configfile in the given sections.
        """
        try:
            if self.__apikey == "":
                res = input("[INFO]: No API-Key defined. Do you want to "
                            "generate one? "
                            "y/Y ")
                if res == "y" or res == "Y":
                    res = input("Please specify number of key (default is "
                                "10)? ")
                    if res != 10:
                        self.__apikey = self.generate_apikey(int(res))
                    else:
                        self.__apikey = self.generate_apikey()
                    #with open(self.path, 'w') as configfile:
                    #    self.config.write(configfile)
                    print("[INFO]: Random Key generated: '" + self.__apikey +
                          "'")
                else:
                    print("[INFO]: Default Key will be used: '1234'!")
            print("[INFO]: API-Key check success! " + self.__apikey)
        except Exception:
            print("[ERROR]: API-Key check failed. Please check configuration!")



class Agent:
# https://iotagent-node-lib.readthedocs.io/en/latest/
# https://fiware-iotagent-json.readthedocs.io/en/latest/usermanual/index.html
    def __init__(self, agent_name: str, config):
        self.name = agent_name
        self.test_config(config)
        self.host = config.data[agent_name]['host']
        self.port = config.data[agent_name]['port']
        self.url = self.host + ":" + self.port
        self.protocol = config.data[agent_name]['protocol']
        #TODO: Figuring our how to register the service and conncet with devices
        self.services = []

    def test_config(self, config):
        test.test_config(self.name, config.data)

    def test_connection(self, config):
        test.test_connection(self.name , config.data[self.name]['host']
                                 +":" +config.data[self.name]['port']+
                                 '/iot/about')

    def get_groups(self, device_group):
        url = self.url + '/iot/services'
        headers = DeviceGroup.get_header(device_group)
        response = requests.request("GET", url, headers=headers)
        print(response.text)

    def delete_group(self, device_group):
        url = self.url + '/iot/services'
        headers = DeviceGroup.get_header(device_group)
        querystring = {"resource": device_group.get_resource(),
                       "apikey": device_group.get_apikey()}
        response = requests.request("DELETE", url,
                                    headers=headers, params=querystring)
        if response.status_code==204:
            log.info("Device group successfully deleted!")
        else:
            print(response.text)

    def post_group(self, device_group):
        url = self.url + '/iot/services'
        headers = {**requtils.HEADER_CONTENT_JSON, **device_group.get_header()}
        payload={}
        payload['services'] = [json.loads(device_group.get_json())]
        payload = json.dumps(payload, indent=4)
        response = requests.request("POST", url, data=payload,
                                    headers=headers)
        if response.status_code not in [201, 200, 204]:
            log.warning("Unable to register default configuration for service \"{}\", path \"{}\": \"{}\" {}".format(
                device_group.get_header()['fiware-service'],
                device_group.get_header()['fiware-servicepath'],
                "Code:" + str(response.status_code),
                response.text))
            return None
        #filip.orion.post(url, head, AUTH, json_dict)

    def update_group(self, device_group):
        url = self.url + '/iot/services'
        headers = {**requtils.HEADER_CONTENT_JSON, **device_group.get_header_last()}
        querystring ={"resource":device_group.get_resource_last(),
                      "apikey":device_group.get_apikey_last()}
        payload= json.loads(device_group.get_json())
        payload = json.dumps(payload, indent=4)
        print("[INFO]: Update group with:\n"+payload)
        response = requests.request("PUT", url,
                                    data=payload, headers=headers,
                                    params=querystring)
        if response.status_code not in [201, 200, 204]:
<<<<<<< HEAD
            log.warning("Unable to update device group:", response.text)

=======
            print("[WARN]: Unable to update device group:\n")
            print(response.text)
            print(payload)
            print("payload")
>>>>>>> 438469bb
        else:
            log.info("Device group sucessfully updated")

        # filip.orion.post(url, head, AUTH, json_dict)

    def post_device(self, device_group, device):
        url = self.url + '/iot/devices'
        headers = {**requtils.HEADER_CONTENT_JSON, **device_group.get_header()}
        payload={}
        payload['devices'] = [json.loads(device.get_json())]
        payload = json.dumps(payload, indent=4)
        response = requests.request("POST", url, data=payload,
                                    headers=headers)
        if response.status_code != 201:
            log.warning("Unable to post device: ", response.text)

        else:
            log.info("Device successfully posted!")


    def delete_device(self, device_group, device):
        # TODO: Check if
        url = self.url + '/iot/devices/'+ device.device_id
        headers = {**requtils.HEADER_CONTENT_JSON, **device_group.get_header()}
        response = requests.request("DELETE", url, headers=headers)
        if response.status_code == 204:
            log.info("Device successfully deleted!")
        else:
            print(response.text)


    def get_device(self, device_group, device):
        url = self.url + '/iot/devices/' + device.device_id
        headers = {**requtils.HEADER_CONTENT_JSON, **device_group.get_header()}
        payload = ""
        response = requests.request("GET", url, data=payload,
                                    headers=headers)
        print(response.text)

    def update_device(self, device_group, device, payload: json):
        url = self.url + '/iot/devices/' + device.device_id
        headers = {**requtils.HEADER_CONTENT_JSON, **device_group.get_header()}
        response = requests.request("PUT", url, data=payload,
                                    headers=headers)
        if response.status_code not in [201, 200, 204]:
            log.warning("Unable to update device: ", response.text)
        else:
            log.info("Device successfully updated!")



### END of valid Code################

    def add_service(self, service_name: str, service_path: str,
                           **kwargs):
        device_group={'service': service_name,
                'service_path': service_path,
                'data':{
                    "entity_type": "Thing",
                    "protocol": kwargs.get("protocol", self.protocol),
                    "transport": kwargs.get("transport", "MQTT"),
                    "apikey": kwargs.get("apikey", "1234"),
                    "attributes": [],
                    "lazy": [],
                    "commands": [],
                    "static_attributes": []
                 }
             }



    def fetch_service(self, service: str, service_path: str) -> [dict]:
        resp = requests.get(self.url + "/iot/services",
                            headers=self._get_header(
            service, service_path))

        if resp.status_code == 200:
            return resp.json()["services"]
        else:
            log.warning("Unable to fetch configuration for service  \"{}\", path \"{}\": {}".format(service, service_path, resp.text))



<|MERGE_RESOLUTION|>--- conflicted
+++ resolved
@@ -126,20 +126,6 @@
 
 
         # attr["value"] = Attribute.value NOT Supported by agent-lib
-<<<<<<< HEAD
-        #TODO: implement as switch
-        if attribute.attr_type == "active":
-            self.attributes.append(attr)
-        elif attribute.attr_type == "lazy":
-            self.lazy.append(attr)
-        elif attribute.attr_type == "static":
-            self.static_attributes.append(attr)
-        elif attribute.attr_type == "command":
-            self.commands.append(attr)
-        else:
-            log.warning("Attribute type unknown: \"{}\"".format(attr['type']))
-
-=======
         switch_dict = {"active": self.add_active,
                 "lazy": self.add_lazy,
                 "static":  self.add_static,
@@ -183,7 +169,6 @@
                 }.get(attr_type, "not_ok")(attr)
         if switch_dict == "not_ok":
             print("[WARN]: Attribute type unknown: \"{}\"".format(attr_type))
->>>>>>> 438469bb
 
 
     def delete_attribute(self, attr_name, attr_type):
@@ -333,20 +318,6 @@
         attr["name"] = Attribute.name
         attr["type"] = Attribute.value_type
 
-<<<<<<< HEAD
-        if Attribute.attr_type == "active":
-            self.__attributes.append(attr)
-        elif Attribute.attr_type == "lazy":
-            self.__lazy.append(attr)
-        elif Attribute.attr_type == "static":
-            self.__static_attributes.append(attr)
-        elif Attribute.attr_type == "internal":
-            self.__internal_attributes.append(attr)
-        elif Attribute.attr_type == "command":
-            self.__commands.append(attr)
-        else:
-            log.warning("Attribute type unknown: \"{}\"".format(attr['type']))
-=======
         attr_type = Attribute.attr_type
 
         switch_dict = {"active": self.add_active,
@@ -359,7 +330,6 @@
             print("[WARN]: Attribute type unknown: \"{}\"".format(attr_type))
 
 
->>>>>>> 438469bb
 
     def delete_default_attribute(self, attr_name, attr_type):
         '''
@@ -545,15 +515,8 @@
                                     data=payload, headers=headers,
                                     params=querystring)
         if response.status_code not in [201, 200, 204]:
-<<<<<<< HEAD
             log.warning("Unable to update device group:", response.text)
 
-=======
-            print("[WARN]: Unable to update device group:\n")
-            print(response.text)
-            print(payload)
-            print("payload")
->>>>>>> 438469bb
         else:
             log.info("Device group sucessfully updated")
 
