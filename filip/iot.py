import requests
from requests import Response

import filip.test as test
import json
import string
import random
import filip.orion as orion
<<<<<<< HEAD
import logging
=======
import filip.request_utils as requtils
>>>>>>> 6bdc24d5

PROTOCOLS = ['IoTA-JSON','IoTA-UL']


log = logging.getLogger('iot')


class Attribute: # DeviceAttribute
    def __init__(self, name: str, attr_type: str, value_type: str,
                 object_id: str=None, attr_value: str=None):
        self.name = name
        self.value_type = value_type
        self.attr_type = attr_type
        self.object_id = object_id
        self.attr_value = attr_value
        if attr_value != None and attr_type != "static":
            print("[WARN]: Setting attribute value only allowed for "
                      "static attributes! Value will be ignored!")
            self.attr_value = None

    def get_json(self):
        if self.attr_value != None:
            return {'value': self.attr_value, 'type': '{}'.format(
                self.attr_type)}
        else:
            return {'type': '{}'.format(self.attr_type)}


class Device:
    """
    Represents all necessary information for device registration with an Fiware IoT Agent.
    :ivar device_id: Device ID that will be used to identify the device (mandatory).
    :ivar service: Name of the service the device belongs to (will be used in the fiware-service header).
    :ivar service_path: Name of the subservice the device belongs to (used in the fiware-servicepath header).
    :ivar entity_name: Name of the entity representing the device in the Context Broker.
    :ivar timezone: Time zone of the sensor if it has any.
    :ivar endpoint: Endpoint where the device is going to receive commands, if any.
    :ivar protocol: Name of the device protocol, for its use with an IoT Manager.
    :ivar transport: Name of the device transport protocol, for the IoT Agents with multiple transport protocols.
    :ivar attributes: List of active attributes of the device.
    :ivar lazy: List of lazy attributes of the device.
    :ivar commands: List of commands of the device
    :ivar static_attributes: List of static attributes to append to the entity. All the updateContext requests to the CB will have this set of attributes appended.
        """
    def __init__(self, device_id: str, entity_name: str, entity_type: str, **kwargs):
        self.device_id = device_id
        self.entity_name = entity_name
        self.entity_type = entity_type
        self.service = None
        self.service_path = "/"
        self.timezone = kwargs.get("timezone")
        self.endpoint = kwargs.get("endpoint") # necessary for HTTP
        self.protocol = kwargs.get("protocol")
        self.transport = kwargs.get("transport")
        self.attributes = kwargs.get("attributes", [])
        self.lazy = kwargs.get("lazy", [])
        self.commands = kwargs.get("commands", [])
        self.static_attributes = kwargs.get("static_attributes", [])

    def get_json(self):
        dict = {}
        dict['device_id']= self.device_id
        dict['entity_name']= self.entity_name
        dict['entity_type']= self.entity_type
        dict['timezone'] = self.timezone
        if self.endpoint:
            dict['endpoint'] = self.endpoint
        dict['protocol'] = self.protocol
        dict['transport'] = self.transport
        dict['attributes'] = self.attributes
        dict['lazy'] = self.lazy
        dict['commands'] = self.commands
        dict['static_attributes'] = self.static_attributes
        return json.dumps(dict, indent=4)

    def add_attribute(self, attr_name: str, attr_type: str, value_type: str,
                 object_id: str=None, attr_value: str=None):
        """
        :param name: The name of the attribute as submitted to the context broker.
        :param type: The type of the attribute as submitted to the context broker.
        :param object_id: The id of the attribute used from the southbound API.
        :param attr_type: One of \"active\" (default), \"lazy\" or \"static\"
        """
        attribute=Attribute(attr_name, attr_type, value_type,
                 object_id, attr_value)
        
        attr = {}
        if attribute.object_id:
            attr["object_id"] = attribute.object_id
        if attribute.attr_value != None and\
                attribute.attr_type == "static":
            attr["value"] = attribute.attr_value
        attr["name"] = attribute.name
        attr["type"] = attribute.value_type


        # attr["value"] = Attribute.value NOT Supported by agent-lib
        #TODO: implement as switch
        if attribute.attr_type == "active":
            self.attributes.append(attr)
        elif attribute.attr_type == "lazy":
            self.lazy.append(attr)
        elif attribute.attr_type == "static":
            self.static_attributes.append(attr)
        elif attribute.attr_type == "command":
            self.commands.append(attr)
        else:
            print("[WARN]: Attribute type unknown: \"{}\"".format(
                attr['type']))


    def delete_attribute(self, attr_name, attr_type):
        '''
        Removing attribute by name and from the list of attributes in the
        local device. You need to execute update device in iot agent in
        order to update the configuration to remote!
        :param attr_name: Name of the attribute to delete
        :param attr_type: Type of the attribute to delete
        :return:
        '''
        try:
            if attr_type == "active":
                self.attributes = [i for i in self.attributes if not (i[
                                                        'name']==attr_name)]
            elif attr_type == "lazy":
                self.lazy = [i for i in self.lazy if not (i['name'] ==
                                                                   attr_name)]
            elif attr_type == "static":
                self.static_attributes = [i for i in self.static_attributes if
                                          not (
                        i['name'] == attr_name)]
            elif attr_type == "command":
                self.commands = [i for i in self.commands if not (i['name'] ==
                                                                   attr_name)]
            else:
                print("[WARN]: Attribute type unknown: \"{}\"".format(attr_type))
            print("[INFO]: Attribute succesfully deleted: \"{}\"".format(
                attr_name))
        except:
            print("[WARN]: Attribute could not be deleted: \"{}\"".format(
                attr_name))



class DeviceGroup:
    """
    For every Device Group, the pair (resource, apikey) must be unique
    (as it is used to identify which group to assign to which device).
    Those operations of the API targeting specific resources will need
    the use of the resource and apikey parameters to select the
    apropriate instance.

    :param name:    Service of the devices of this type
    :param path:    Subservice of the devices of this type.
    :param cbHost: Context Broker connection information. This options
    can be used to override the global ones for specific types of devices.
    :param kwargs:
    :ivar entity_type: Name of the type to assign to the group.
    :ivar trust: Trust token to use for secured access to the Context Broker
    for this type of devices (optional; only needed for secured scenarios).
    :ivar lazy: List of lazy attributes of the device.
    :ivar commands: List of commands of the device
    :ivar attributes: List of active attributes of the device.
    :ivar static_attributes: List of static attributes to append to the entity. All the updateContext requests to the CB will have this set of attributes appended.
    :ivar internal_attributes: Optional section with free format, to allow
    specific IoT Agents to store information along with the devices in the Device Registry.
    """
    def __init__(self, fiware_service , cb_host: str,
                           **kwargs):

        self.__service = fiware_service.name
        self.__subservice = fiware_service.path
        self.__resource = kwargs.get("resource", "/iot/d") #for iot-ul 1.7.0
        # the default must be empty string
        self.__apikey = kwargs.get("apikey", "12345")

        self.__entity_type = kwargs.get("entity_type", "Thing")
        #self.trust
        self.__cbHost = cb_host
        self.__lazy = kwargs.get("lazy", [])
        self.__commands = kwargs.get("commands", [])
        self.__attributes = kwargs.get("attributes", [])
        self.__static_attributes = kwargs.get("static_attributes", [])
        self.__internal_attributes = kwargs.get("internal_attributes", [])

        self.devices = []
        self.__agent = kwargs.get("iot-agent", "iota-json")


        #For using the update functionality, the former configuration needs
        # to be stored
        self.__service_last = fiware_service.name
        self.__subservice_last = fiware_service.path
        self.__resource_last = kwargs.get("resource", "/iot/d")
        self.__apikey_last = kwargs.get("apikey", "12345")

    def update(self,**kwargs):
        #For using the update functionality, the former configuration needs
        # to be stored
        # TODO: NOTE: It is not recommenend to change the combination fiware
        #  service structure and apikey --> Delete old and register a new one
        self.__service_last = self.__service
        self.__subservice_last = self.__subservice
        self.__resource_last = self.__resource
        self.__apikey_last = self.__apikey

        # From here on the variables are updated
        self.__service = kwargs.get("fiware_service", self.__service)
        self.__subservice = kwargs.get("fiware_service_path",
                                       self.__subservice)
        self.__resource = kwargs.get("resource", self.__resource)  # for iot-ul 1.7.0
        # the default must be empty string
        self.__apikey = kwargs.get("apikey", self.__apikey)
        self.__entity_type = kwargs.get("entity_type", self.__entity_type)
        # self.trust
        self.__cbHost = kwargs.get("cb_host", self.__cbHost)
        self.__lazy = kwargs.get("lazy", self.__lazy)
        self.__commands = kwargs.get("commands", self.__commands)
        self.__attributes = kwargs.get("attributes", self.__attributes)
        self.__static_attributes = kwargs.get("static_attributes",
                                              self.__static_attributes)
        self.__internal_attributes = kwargs.get("internal_attributes",
                                                self.__internal_attributes)

        self.__devices = []
        self.__agent = kwargs.get("iot-agent", self.__agent)

    def add_default_attribute(self, Attribute):
        """
        :param name: The name of the attribute as submitted to the context broker.
        :param type: The type of the attribute as submitted to the context broker.
        :param object_id: The id of the attribute used from the southbound API.
        :param attr_type: One of \"active\" (default), \"lazy\" or \"static\"
        """
        attr = {}
        if Attribute.object_id:
            attr["object_id"] = Attribute.object_id
        if Attribute.attr_value != None\
                and Attribute.attr_type == "static":
            attr["value"]  = Attribute.attr_value
        attr["name"] = Attribute.name
        attr["type"] = Attribute.value_type

        if Attribute.attr_type == "active":
            self.__attributes.append(attr)
        elif Attribute.attr_type == "lazy":
            self.__lazy.append(attr)
        elif Attribute.attr_type == "static":
            self.__static_attributes.append(attr)
        elif Attribute.attr_type == "internal":
            self.__internal_attributes.append(attr)
        elif Attribute.attr_type == "command":
            self.__commands.append(attr)
        else:
            print("[WARN]: Attribute type unknown: \"{}\"".format(
                attr['type']))

    def delete_default_attribute(self, attr_name, attr_type):
        '''
        Removing attribute by name and from the list of attributes in the
        local device group. You need to execute update device in iot agent in
        order to update the configuration to remote!
        :param attr_name: Name of the attribute to delete
        :param attr_type: Type of the attribute to delte
        :return:
        '''
        try:
            if attr_type == "active":
                self.__attributes = [i for i in self.__attributes if not (i[
                                                        'name']==attr_name)]
            elif attr_type == "lazy":
                self.__lazy = [i for i in self.__lazy if not (i['name'] ==
                                                                   attr_name)]
            elif attr_type == "static":
                self.__static_attributes = [i for i in
                                            self.__static_attributes
                                            if not (
                            i['name'] == attr_name)]
            elif attr_type == "internal":
                self.__internal_attributes = [i for i in
                                              self.__internal_attributes
                                              if not
                                              (i['name'] ==  attr_name)]
            elif attr_type == "command":
                self.__commands = [i for i in self.__commands if not
                (i['name'] == attr_name)]
            else:
                print("[WARN]: Attribute type unknown: \"{}\"".format(
                    attr_type))
            print("[INFO]: Attribute succesfully deleted: \"{}\"".format(
                attr_name))
        except:
            print("[WARN]: Attribute could not be deleted: \"{}\"".format(
                attr_name))

    def get_apikey(self):
        return self.__apikey

    def get_resource(self):
        return self.__resource

    def get_apikey_last(self):
        return self.__apikey_last

    def get_resource_last(self):
        return self.__resource_last

    def get_header(self) -> dict:
        return {
            "fiware-service": self.__service,
            "fiware-servicepath": self.__subservice
        }

    def get_header_last(self) -> dict:
        return {
            "fiware-service": self.__service_last,
            "fiware-servicepath": self.__subservice_last
        }

    def get_json(self):
        dict = {}
        dict['apikey']= self.__apikey
        dict['cbroker'] = self.__cbHost
        dict['entity_type'] = self.__entity_type
        dict['resource'] = self.__resource
        dict['lazy'] = self.__lazy
        dict['attributes'] = self.__attributes
        dict['commands'] = self.__commands
        dict['static_attributes'] = self.__static_attributes
        dict['internal_attributes'] = self.__internal_attributes
        return json.dumps(dict, indent=4)

    def generate_apikey(self, length: int = 10):
        """
        This function generates a random key from lowercase letter and
        digit characters
        :ivar length: Number of characters in the key string
        """
        return ''.join(random.choice(
            string.ascii_lowercase + string.digits) for _ in range(
            length))

    def test_apikey(self):
        """
        This function tests if an apikey is defined in the configfile.
        Otherwise it will ask the user to generate one and saves it to the
        configfile in the given sections.
        """
        try:
            if self.__apikey == "":
                res = input("[INFO]: No API-Key defined. Do you want to "
                            "generate one? "
                            "y/Y ")
                if res == "y" or res == "Y":
                    res = input("Please specify number of key (default is "
                                "10)? ")
                    if res != 10:
                        self.__apikey = self.generate_apikey(int(res))
                    else:
                        self.__apikey = self.generate_apikey()
                    #with open(self.path, 'w') as configfile:
                    #    self.config.write(configfile)
                    print("[INFO]: Random Key generated: '" + self.__apikey +
                          "'")
                else:
                    print("[INFO]: Default Key will be used: '1234'!")
            print("[INFO]: API-Key check success! " + self.__apikey)
        except Exception:
            print("[ERROR]: API-Key check failed. Please check configuration!")



class Agent:
# https://iotagent-node-lib.readthedocs.io/en/latest/
# https://fiware-iotagent-json.readthedocs.io/en/latest/usermanual/index.html
    def __init__(self, agent_name: str, config):
        self.name = agent_name
        self.test_config(config)
        self.host = config.data['iota']['host']
        self.port = config.data['iota']['port']
        self.url = self.host + ":" + self.port
        self.protocol = config.data['iota']['protocol']
        #TODO: Figuring our how to register the service and conncet with devices
        self.services = []

    def test_config(self, config):
        test.test_config(self.name, config.data)

    def test_connection(self, config):
        test.test_connection(self.name , config.data[self.name]['host']
                                 +":" +config.data[self.name]['port']+
                                 '/iot/about')

    def get_groups(self, device_group):
        url = self.url + '/iot/services'
        headers = DeviceGroup.get_header(device_group)
        response = requests.request("GET", url, headers=headers)
        print(response.text)

    def delete_group(self, device_group):
        url = self.url + '/iot/services'
        headers = DeviceGroup.get_header(device_group)
        querystring = {"resource": device_group.get_resource(),
                       "apikey": device_group.get_apikey()}
        response = requests.request("DELETE", url,
                                    headers=headers, params=querystring)
        if response.status_code==204:
            print("[INFO]: Device group successfully deleted!")
        else:
            print(response.text)

    def post_group(self, device_group):
        url = self.url + '/iot/services'
        headers = {**requtils.HEADER_CONTENT_JSON, **device_group.get_header()}
        payload={}
        payload['services'] = [json.loads(device_group.get_json())]
        payload = json.dumps(payload, indent=4)
        print(payload)
        response = requests.request("POST", url, data=payload,
                                    headers=headers)
        if response.status_code not in [201, 200, 204]:
            print("[WARN] Unable to register default configuration for "
                  "service \"{}\", path \"{}\": \"{}\" {}".format(
                device_group.get_header()['fiware-service'],
                device_group.get_header()['fiware-servicepath'],
                "Code:" + str(response.status_code),
                response.text))
            return None
        #filip.orion.post(url, head, AUTH, json_dict)

    def update_group(self, device_group):
        url = self.url + '/iot/services'
        headers = {**requtils.HEADER_CONTENT_JSON, **device_group.get_header_last()}
        querystring ={"resource":device_group.get_resource_last(),
                      "apikey":device_group.get_apikey_last()}
        payload= json.loads(device_group.get_json())
        payload = json.dumps(payload, indent=4)
        print("[INFO]: Update group with:\n"+payload)
        response = requests.request("PUT", url,
                                    data=payload, headers=headers,
                                    params=querystring)
        if response.status_code not in [201, 200, 204]:
            print("[WARN]: Unable to update device group:\n")
            print(response.text)
            print("payload")
        else:
            print("[INFO]: Device group successfully updated!")
        # filip.orion.post(url, head, AUTH, json_dict)

    def post_device(self, device_group, device):
        url = self.url + '/iot/devices'
        headers = {**requtils.HEADER_CONTENT_JSON, **device_group.get_header()}
        payload={}
        payload['devices'] = [json.loads(device.get_json())]
        payload = json.dumps(payload, indent=4)
        response = requests.request("POST", url, data=payload,
                                    headers=headers)
        if response.status_code != 201:
            print("[WARN]: Unable to post device:\n")
            print(response.text)
            print("payload")
        else:
            print("[INFO]: Device successfully posted!")

    def delete_device(self, device_group, device):
        # TODO: Check if
        url = self.url + '/iot/devices/'+ device.device_id
        headers = {**requtils.HEADER_CONTENT_JSON, **device_group.get_header()}
        response = requests.request("DELETE", url, headers=headers)
        if response.status_code == 204:
            print("[INFO]: Device successfully deleted!")
        else:
            print(response.text)


    def get_device(self, device_group, device):
        url = self.url + '/iot/devices/' + device.device_id
        headers = {**requtils.HEADER_CONTENT_JSON, **device_group.get_header()}
        payload = ""
        response = requests.request("GET", url, data=payload,
                                    headers=headers)
        print(response.text)

    def update_device(self, device_group, device, payload: json):
        url = self.url + '/iot/devices/' + device.device_id
        headers = {**requtils.HEADER_CONTENT_JSON, **device_group.get_header()}
        response = requests.request("PUT", url, data=payload,
                                    headers=headers)
        if response.status_code not in [201, 200, 204]:
            print("[WARN]: Unable to update device:\n")
            print(response.text)
            print("payload")
        else:
            print("[INFO]: Device successfully updated!")


### END of valid Code################

    def add_service(self, service_name: str, service_path: str,
                           **kwargs):
        device_group={'service': service_name,
                'service_path': service_path,
                'data':{
                    "entity_type": "Thing",
                    "protocol": kwargs.get("protocol", self.protocol),
                    "transport": kwargs.get("transport", "MQTT"),
                    "apikey": kwargs.get("apikey", "1234"),
                    "attributes": [],
                    "lazy": [],
                    "commands": [],
                    "static_attributes": []
                 }
             }



    def fetch_service(self, service: str, service_path: str) -> [dict]:
        resp = requests.get(self.url + "/iot/services",
                            headers=self._get_header(
            service, service_path))

        if resp.status_code == 200:
            return resp.json()["services"]
        else:
            print("[WARN] Unable to fetch configuration for service "
                  "\"{}\", path \"{}\": {}"
                  .format(service, service_path, resp.text))


<|MERGE_RESOLUTION|>--- conflicted
+++ resolved
@@ -6,16 +6,9 @@
 import string
 import random
 import filip.orion as orion
-<<<<<<< HEAD
-import logging
-=======
 import filip.request_utils as requtils
->>>>>>> 6bdc24d5
 
 PROTOCOLS = ['IoTA-JSON','IoTA-UL']
-
-
-log = logging.getLogger('iot')
 
 
 class Attribute: # DeviceAttribute
