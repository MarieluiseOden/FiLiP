import json
import requests
from filip import request_utils as requtils

import math
import logging

log = logging.getLogger('orion')


<<<<<<< HEAD
# Class is only implemented for backward compatibility
=======
# ToDo Query params

>>>>>>> 37ae4834
class Attribute:
    """
    Describes the attribute of an entity.
    """
    def __init__(self, name, value, attr_type):
        self.name = name
        self.value = value
        self.type = attr_type

    def get_json(self):
        return {'value': self.value, 'type': '{}'.format(self.type)}

class Entity:
    def __init__(self, entity_dict: dict):
        """
        :param entity_dict: A dictionarry describing the entity
        Needed Structure: { "id" : "Sensor002",
                            "type": "temperature_Sensor",
                            "Temperature"  : { "value" : 17,
                                                "type" : "Number" },
                            "Status" : {"value": "Ok",
                                        "type": "Text" }
                            }
        """

        self.id = entity_dict["id"]
        self.type = entity_dict["type"]
        self.entity_dict = entity_dict
        self._PROTECTED = ['id', 'type']

    def __repr__(self):
        """
        returns the object-representation
        """
        attrs = self.get_attributes_key_values()
        entity_str = '"enity_id": "{}", "type": "{}", "attributes": "{}" '.format(self.id, self.entity_dict["type"], attrs)
        return entity_str

    def get_json(self):
        """
        Function returns the Entity to be posted as a JSON
        :return: the Entity Json
        """
        json_res = json.dumps(self.entity_dict)
        return json_res

<<<<<<< HEAD
=======

>>>>>>> 37ae4834
    def add_attribute(self, attr_dict:dict):
        """
        Function adds another Attribute to an existing Entity.
        :param attr_dict: A dictionary describing an Attribute
                        "Temperature"  : { "value" : 17,
                                                "type" : "Number" },
        :return: updated entity dict
        """
        for key in attr_dict.keys():
            self.entity_dict[key] = attr_dict[key]

<<<<<<< HEAD
    def delete_attribute(self, attr_name:str):
        """
        Function deletes an attribute from an existing Entity
        :param attr_name: the name of the attribute to delete
        :return: updated entity_dict
        """
        # ToDo Discuss deep or shallow copy
        del self.entity_dict[attr_name]

    def get_attributes(self):
        """
        Function returns all attributes of an entity
        :return:
=======

    def get_attributes(self):
        """
        Function returns list of attribute names.
>>>>>>> 37ae4834
        """
        attributes = [key for key in self.entity_dict.keys() if key not in self._PROTECTED]
        return attributes

    def get_attributes_key_values(self):
        """
        Function returns all attributes, their types and values of an entity
        :return:
        """
        attributes_values = {key: value for (key,value) in self.entity_dict.items() if key not in self._PROTECTED}
        return attributes_values

<<<<<<< HEAD
=======


class Relationship:
    """
    Class implements the concept of FIWARE Entity Relationships.

    """

    def __init__(self, ref_object:Entity, subject:Entity, predicate:str = None ):
        """
        :param ref_object:  The parent / object of the relationship
        :param subject: The child / subject of the relationship
        :param predicate: currently not supported -> describes the relationship between object and subject
        """
        self.object = ref_object
        self.subject = subject
        self.predicate = predicate
        self.add_ref()

    def add_ref(self):
        """
        Function updates the subject Attribute with the relationship attribute
        :return:
        """
        ref_attr = json.loads(self.get_ref())
        self.subject.add_attribute(ref_attr)


    def get_ref(self):
        """
        Function creates the NGSI Ref schema in a ref_dict, needed for the subject
        :return: ref_dict
        """
        ref_type = self.object.type
        ref_key = "ref" + str(ref_type)
        ref_dict = {}
        ref_dict[ref_key] = {"type" : "Relationship",
                             "value" : self.object.id}

        return json.dumps(ref_dict)

    def get_json(self):
        """
        Function returns a JSON to describe the Relationship,
        which then can be pushed to orion
        :return: whole_dict
        """
        temp_dict = {}
        temp_dict["id"] = self.subject.id
        temp_dict["type"] = self.subject.type
        ref_dict = json.loads(self.get_ref())
        whole_dict = {**temp_dict, **ref_dict}
        return json.dumps(whole_dict)


>>>>>>> 37ae4834
class FiwareService:
    """
    Define entity service paths which are supported by the Orion Context Broker
    to support hierarchical scopes:
    https://fiware-orion.readthedocs.io/en/master/user/service_path/index.html
    """
    def __init__(self, name: str, path: str):
        self.name = name
        self.path = path

    def update(self, name: str, path: str):
        """Overwrites the fiware_service and service path of config.json"""
        self.name = name
        self.path = path

    def list(self):
        print

    def get_header(self) -> object:
        return {
            "fiware-service": self.name,
            "fiware-servicepath": self.path
        }

class Orion:
    """
    Implementation of Orion Context Broker functionalities, such as creating
    entities and subscriptions; retrieving, updating and deleting data.
    Further documentation:
    https://fiware-orion.readthedocs.io/en/master/
    """
    def __init__(self, Config):
        self.url = Config.data["orion"]["host"] + ':' \
                   + Config.data["orion"]["port"] + '/v2'
        self.fiware_service = FiwareService(name=Config.data['fiware']['service'],
                                       path=Config.data['fiware']['service_path'])
        self.url_v1 = Config.data["orion"]["host"] + ':' \
                      + Config.data["orion"]["port"] + '/v1'

    def set_service(self, fiware_service):
        """Overwrites the fiware_service and service path of config.json"""
        self.fiware_service.update(fiware_service.name, fiware_service.path)
 
    def get_header(self, additional_headers: dict = None):
        """combine fiware_service header (if set) and additional headers"""
        if self.fiware_service == None:
            return additional_headers
        elif additional_headers == None:
            return self.fiware_service.get_header()
        else:
            headers = {**self.fiware_service.get_header(), **additional_headers}
            return headers

    def log_switch(self, level, response):
        """
        Function returns the required log_level with the repsonse
        :param level: The logging level that should be returned
        :param response: The message for the logger
        :return:
        """
        switch_dict={
                "INFO": logging.info,
                "ERROR":  logging.error,
                "WARNING": logging.warning
                }.get(level, logging.info)(msg=response)



    def sanity_check(self):
        url = self.url[:-3] + '/version'
        headers=self.get_header(requtils.HEADER_ACCEPT_JSON)
        response = requests.get(url, headers=headers)
        ok, retstr = requtils.response_ok(response)
        if (not ok):
            level, retstr = requtils.logging_switch(response)
            self.log_switch(level, retstr)
        else:
            json_obj = json.loads(response.text)
            version = json_obj["orion"]["version"]
            print(version)

    def post_entity(self, entity:object,  update:bool=True):
        """
        Function registers an Object with the Orion Context Broker, if it allready exists it can be automatically updated
        if the overwrite bool is True
        First a post request with the entity is tried, if the response code is 422 the entity is
        uncrossable, as it already exists there are two options, either overwrite it, if the attribute have changed (e.g. at least one new/
        new values) (update = True) or leave it the way it is (update=False)
        :param entity: An entity object
        :param update: If the response.status_code is 422, whether the old entity should be updated or not
        :return:
        """
        url = self.url + '/entities'
        headers=self.get_header(requtils.HEADER_CONTENT_JSON)
        data= entity.get_json()
        response = requests.post(url, headers=headers, data=data)
        ok, retstr = requtils.response_ok(response)
        if (not ok):
            if (response.status_code == 422) & (update == True):
                    url += "/" + entity.id + "/attrs"
                    response = requests.post(url, headers=headers, data=data)
                    ok, retstr = requtils.response_ok(response)
        level, retstr = requtils.logging_switch(response)
        self.log_switch(level, response)


    def post_json(self, json=None, entity=None, params=None):
        """

        :param json:
        :param entity:
        :param params:
        :return:
        """
        headers=self.get_header(requtils.HEADER_CONTENT_JSON)
        if json is not None:
            json_data = json
        elif (json is None) and (entity is not None):
            json_data = entity.get_json()
        if params == None:
            url = self.url + '/entities'
            response = requests.post(url, headers=headers, data=json_data)
        else:
            url = self.url + "/entities" + "?options=" + params
            response = requests.post(url, headers=headers, data=json_data)
        ok, retstr = requtils.response_ok(response)
        if (not ok):
            level, retstr = requtils.logging_switch(response)
            self.log_switch(level, retstr)


    def post_json_key_value(self, json_data=None, params="keyValues"):
        """
        :param json_data:
        :param params:
        :return:
        """
        headers=self.get_header(requtils.HEADER_CONTENT_JSON)
        url = self.url + "/entities" + "?options=" + params
        response = requests.post(url, headers=headers, data=json_data)
        ok, retstr = requtils.response_ok(response)
        if (not ok):
            level, retstr = requtils.logging_switch(response)
            self.log_switch(level, retstr)


    def post_relationship(self, json_data=None):
        """
        Function can be used to post a one to many or one to one relationship.
        :param json_data: Relationship Data obtained from the Relationship class. e.g. :
                {"id": "urn:ngsi-ld:Shelf:unit001", "type": "Shelf",
                "refStore": {"type": "Relationship", "value": "urn:ngsi-ld:Store:001"}}
                Can be a one to one or a one to many relationship
        """
        url = self.url + '/op/update'
        headers = self.get_header(requtils.HEADER_CONTENT_JSON)
        # Action type append required,
        # Will overwrite existing entities if they exist whereas
        # the entities attribute holds an array of entities we wish to update.
        payload = {"actionType": "APPEND",
                   "entities": [json.loads(json_data)]}
        data = json.dumps(payload)
        response = requests.post(url=url, data=data, headers=headers)
        ok, retstr = requtils.response_ok(response)
        if (not ok):
            level, retstr = requtils.logging_switch(response)
            self.log_switch(level, retstr)

    def get_subjects(self, object_entity_name:str, object_entity_type:str, subject_type=None):
        """
        Function gets the JSON for child / subject entities for a parent / object entity.
        :param object_entity_name: The parent / object entity name
        :param object_entity_type: The type of the parent / object entity
        :param subject_type: optional parameter, if added only those child / subject entities are returned that match the type
        :return: JSON containing the child / subject information
        """

        url = self.url + '/entities/?q=ref' + object_entity_type + '=='  + object_entity_name + '&options=count'
        if subject_type != None:
             url = url + '&attrs=type&type=' + subject_type
        headers = self.get_header()
        response = requests.get(url=url, headers=headers)
        ok, retstr = requtils.response_ok(response)
        if (not ok):
            level, retstr = requtils.logging_switch(response)
            self.log_switch(level, retstr)
        else:
            return response.text


        # ToDo test return for multi association
    def get_objects(self, subject_entity_name:str, subject_entity_type:str, object_type=None):
        """
        Function returns a List of all objects associated to a subject. If object type is not None,
        only those are returned, that match the object type.
        :param subject_entity_name: The child / subject entity name
        :param subject_entity_type: The type of the child / subject entity
        :param object_type:
        :return: List containing all associated objects

        """
        url = self.url + '/entities/' + subject_entity_name + '/?type=' + subject_entity_type + '&options=keyValues'
        if object_type != None:
            url = url + '&attrs=ref' + object_type
        headers = self.get_header()
        response = requests.get(url=url, headers=headers)
        ok, retstr = requtils.response_ok(response)
        if (not ok):
            level, retstr = requtils.logging_switch(response)
            self.log_switch(level, retstr)
        else:
            return response.text

    def get_associated(self, name:str, type:str, associated_type=None):
        """
        Function returns all associated data for a given entity name and type
        :param name: name of the entity
        :param type: type of the entity
        :param associated_type: if only associated data of one type should be returned, this parameter has to be the type
        :return: A dictionary, containing the data of the entity, a key "subjects" and "objects" that contain each a list
                with the reflective data
        """
        data_dict = {}
        associated_objects = self.get_objects(subject_entity_name=name, subject_entity_type=type,
                                              object_type=associated_type)
        associated_subjects = self.get_subjects(object_entity_name=name, object_entity_type=type,
                                                subject_type=associated_type)

        data_dict["subjects"] = json.loads(associated_subjects)
        object_json = json.loads(associated_objects)
        data_dict["objects"] = []
        if isinstance(object_json, list):
           for associated_object in object_json:
            entity_name = associated_object["id"]
            object_data = json.loads(self.get_entity(entity_name=entity_name))
            data_dict["objects"].append(object_data)
        else:
            entity_name = object_json["id"]
            object_data = json.loads(self.get_entity(entity_name=entity_name))
            data_dict["objects"].append(object_data)

        entity_dict = json.loads(self.get_entity(entity_name=name))

        whole_dict = {**entity_dict, **data_dict}

        return whole_dict








   
    def get_entity(self, entity_name,  entity_params=None):
        url = self.url + '/entities/' + entity_name
        headers=self.get_header()
        if entity_params is None:
            response = requests.get(url, headers=headers)
        else:
            response = requests.get(url, headers=headers,
                                    params=entity_params)
        ok, retstr = requtils.response_ok(response)
        if (not ok):
            level, retstr = requtils.logging_switch(response)
            self.log_switch(level, retstr)
        else:
            return response.text

    def get_all_entities(self, parameter=None, parameter_value=None, limit=100):
        url = self.url + '/entities?options=count'
        headers=self.get_header()
        if parameter is None and parameter_value is None:
            response = requests.get(url, headers=headers)
            sub_count = float(response.headers["Fiware-Total-Count"])
            if sub_count >= limit:
                response = self.get_pagination(url=url, headers=headers,
                                           limit=limit, count=sub_count)
        elif parameter is not None and parameter_value is not None:
            parameters = {'{}'.format(parameter): '{}'.format(parameter_value)}
            response = requests.get(url, headers=headers, params=parameters)
            sub_count = float(response.headers["Fiware-Total-Count"])
            if sub_count >= limit:
                response = self.get_pagination(url=url, headers=headers,
                                               limit=limit, count=sub_count, params=parameters)
        else:
            log.error("Getting all entities: both function parameters have to be 'not null'")
        ok, retstr = requtils.response_ok(response)
        if (not ok):
            level, retstr = requtils.logging_switch(response)
            self.log_switch(level, retstr)
        else:
            return response.text

    def get_entities_list(self, limit=100) -> list:
        url = self.url + '/entities?options=count'
        header = self.get_header(requtils.HEADER_ACCEPT_JSON)
        response = requests.get(url, headers=header)
        sub_count = float(response.headers["Fiware-Total-Count"])
        if sub_count >= limit:
            response = self.get_pagination(url=url, headers=header,
                                           limit=limit, count=sub_count)
        ok, retstr = requtils.response_ok(response)
        if (not ok):
            level, retstr = requtils.logging_switch(response)
            self.log_switch(level, retstr)
            return None
        json_object = json.loads(response.text)
        entities = []
        for key in json_object:
            entities.append(key["id"])
        return entities

    def get_entity_keyValues(self, entity_name):
        parameter = {'{}'.format('options'): '{}'.format('keyValues')}
        return self.get_entity(entity_name, parameter)

    def get_entity_attribute_json(self, entity_name, attribute_name):
        url = self.url + '/entities/' + entity_name + '/attrs/' + attribute_name
        response = requests.get(url, headers=self.get_header())
        ok, retstr = requtils.response_ok(response)
        if (not ok):
            level, retstr = requtils.logging_switch(response)
            self.log_switch(level, retstr)
        else:
            return response.text

    def get_entity_attribute_value(self, entity_name, attribute_name):
        url = self.url + '/entities/' + entity_name + '/attrs/' \
                       + attribute_name + '/value'
        response = requests.get(url, headers=self.get_header())
        ok, retstr = requtils.response_ok(response)
        if (not ok):
            level, retstr = requtils.logging_switch(response)
            self.log_switch(level, retstr)
        else:
            return response.text

    def get_entity_attribute_list(self, entity_name, attr_name_list):
        """
        Function returns all types and values for a list of attributes of an entity,
        given in attr_name_list
        :param entity_name: Entity_name - Name of the entity to obtain the values from
        :param attr_name_list: List of attributes - e.g. ["Temperature"]
        :return: List, containin all attribute dictionaries e.g.: [{"value":33,"type":"Float"}]
        """
        attributes = ','.join(attr_name_list)
        parameters = {'{}'.format('options'): '{}'.format('values'),
                      '{}'.format('attrs'): attributes}
        return self.get_entity(entity_name, parameters)

    def update_entity(self, entity):
        url = self.url + '/entities/' + entity.id + '/attrs'
        payload = entity.get_attributes_key_values()
        headers=self.get_header(requtils.HEADER_CONTENT_JSON)
        data=json.dumps(payload)
        response = requests.patch(url, headers=headers, data=data)
        ok, retstr = requtils.response_ok(response)
        if (not ok):
            level, retstr = requtils.logging_switch(response)
            self.log_switch(level, retstr)

    def update_attribute(self, entity_name, attr_name, attr_value):
        url = self.url + '/entities/' + entity_name + '/attrs/' \
                       + attr_name + '/value'
        headers=self.get_header(requtils.HEADER_CONTENT_PLAIN)
        data=json.dumps(attr_value)
        response = requests.put(url, headers=headers, data=data)
        ok, retstr = requtils.response_ok(response)
        if (not ok):
            level, retstr = requtils.logging_switch(response)
            self.log_switch(level, retstr)

    def add_attribute(self, entity:object=None , entity_name:str=None, attribute_dict:dict=None):
        # POST /v2/entities/{id}/attrs?options=append
        """
        This function adds attributes to the Entity in the Context Broker. This can be done in two ways,
        either by first adding the attribute to the Entity object or by directly sending it from a dict/JSON
        The Function first compares it with existing attributes, and only adds (so updates) the ones not previoulsy existing
        :param entity: The updated Entity Instance
        :param entity_name: The Entity name which should be updated
        :param attribute_dict: A JSON/Dict containing the attributes
        :return: -
        """
        if isinstance(entity, Entity):
            attributes = entity.get_attributes()
            entity_name = Entity.id
        else:
            attributes = attribute_dict
            entity_name = entity_name
        existing_attributes = self.get_attributes(entity_name)
        new_attributes = {k: v for (k, v) in attributes.items() if k not in existing_attributes}
        url = self.url + '/entities/' + entity_name + '/attrs?options=append'
        headers=self.get_header(requtils.HEADER_CONTENT_JSON)
        data = json.dumps(new_attributes)
        response = requests.post(url, data=data, headers=headers)
        ok, retstr = requtils.response_ok(response)
        if (not ok):
            print(retstr)




    def get_attributes(self, entity_name:str):
        """
        For a given entity this function returns all attribute names
        :param entity_name: the name of the entity
        :return: attributes - list of attributes
        """
        entity_json = json.loads(self.get_entity(entity_name))
        attributes = [k for k in entity_json.keys() if k not in ["id", "type"]]
        return attributes



    def remove_attributes(self, entity_name):
        url = self.url + '/entities/' + entity_name + '/attrs'
        response = requests.put(url)
        ok, retstr = requtils.response_ok(response)
        if (not ok):
            level, retstr = requtils.logging_switch(response)
            self.log_switch(level, response)

    def create_subscription(self, subscription_body, check_duplicate:bool=True):
        url = self.url + '/subscriptions'
        headers=self.get_header(requtils.HEADER_CONTENT_JSON)
        self.check_duplicate_subscription(subscription_body)
        response = requests.post(url, headers=headers, data=subscription_body)
        if response.headers==None:
            return
        ok, retstr = requtils.response_ok(response)
        if (not ok):
            level, retstr = requtils.logging_switch(response)
            self.log_switch(level, retstr)
            return ""
        else:
            location = response.headers.get('Location')
            addr_parts = location.split('/')
            subscription_id = addr_parts.pop()
            return subscription_id

    def get_subscription_list(self, limit=100):
        url = self.url + '/subscriptions?options=count'
        response = requests.get(url, headers=self.get_header())
        sub_count = float(response.headers["Fiware-Total-Count"])
        if sub_count >= limit:
            response = self.get_pagination(url=url, headers=self.get_header(),
                                           limit=limit, count=sub_count)
        ok, retstr = requtils.response_ok(response)
        if (not ok):
            level, retstr = requtils.logging_switch(response)
            self.log_switch(level, retstr)
            return
        json_object = json.loads(response.text)
        subscriptions = []
        for key in json_object:
            subscriptions.append(key["id"])
        return subscriptions

    def get_subscription(self, subscription_id):
        url = self.url + '/subscriptions/' + subscription_id
        response = requests.get(url, headers=self.get_header())
        ok, retstr = requtils.response_ok(response)
        if (not ok):
            level, retstr = requtils.logging_switch(response)
            self.log_switch(level, retstr)

    def delete_subscription(self, subscription_id):
        url = self.url + '/subscriptions/' + subscription_id
        response = requests.delete(url, headers=self.get_header())
        ok, retstr = requtils.response_ok(response)
        if (not ok):
            level, retstr = requtils.logging_switch(response)
            self.log_switch(level, retstr)

    def get_pagination(self, url:str, headers:dict,
                       count:float,  limit:int=20, params=None):
        """
        NGSIv2 implements a pagination mechanism in order to help clients to retrieve large sets of resources.
        This mechanism works for all listing operations in the API (e.g. GET /v2/entities, GET /v2/subscriptions, POST /v2/op/query, etc.).
        This function helps getting datasets that are larger than the limit for the different GET operations.
        :param url: Information about the url, obtained from the orginal function e.g. : http://localhost:1026/v2/subscriptions?limit=20&options=count
        :param headers: The headers from the original function, e.g: {'fiware-service': 'crio', 'fiware-servicepath': '/measurements'}
        :param count: Number of total elements, obtained by adding "&options=count" to the url,
                        included in the response headers
        :param limit: Limit, obtained from the oringal function, default is 20
        :return: A list, containing all objects in a dictionary
        """
        all_data = []
        # due to a math, one of the both numbers has to be a float,
        # otherwise the value is rounded down not up
        no_intervals = int(math.ceil(count / limit))
        for i in range(0, no_intervals):
            offset = str(i * limit)
            if i == 0:
                url = url
            else:
                url = url + '&offset=' + offset
            if params is (not None):
                response = requests.get(url=url, headers=headers, params=params)
            else:
                response = requests.get(url=url, headers=headers)
            ok, retstr = requtils.response_ok(response)
            if (not ok):
                level, retstr = requtils.logging_switch(response)
                self.log_switch(level, retstr)

            else:
                for resp_dict in json.loads(response.text):
                    all_data.append(resp_dict)

        return all_data

    def check_duplicate_subscription(self, subscription_body, limit:int=20):
        """
        Function compares the subject of the subscription body, on whether a subscription
        already exists for a device / entity.
        :param subscription_body: the body of the new subscripton
        :param limit: pagination parameter, to set the number of subscriptions bodies the get request should grab
        :return: exists, boolean -> True, if such a subscription allready exists
        """
        exists = False
        subscription_subject = json.loads(subscription_body)["subject"]
        # Exact keys depend on subscription body
        try:
            subscription_url = json.loads(subscription_body)["notification"]["httpCustom"]["url"]
        except KeyError:
            subscription_url = json.loads(subscription_body)["notification"]["http"]["url"]

        # If the number of subscriptions is larger then the limit, paginations methods have to be used
        url = self.url + '/subscriptions?limit=' + str(limit) + '&options=count'
        response = requests.get(url, headers=self.get_header())

        sub_count = float(response.headers["Fiware-Total-Count"])
        response = json.loads(response.text)
        if sub_count >= limit:
            response = self.get_pagination(url=url, headers=self.get_header(),
                                           limit=limit, count=sub_count)


        for existing_subscription in response:
            # check whether the exact same subscriptions already exists
            if existing_subscription["subject"] == subscription_subject:
                exists = True
                break
            try: existing_url = existing_subscription["notification"]["http"]["url"]
            except KeyError:
                existing_url = existing_subscription["notification"]["httpCustom"]["url"]
            # check whether both subscriptions notify to the same path
            if existing_url != subscription_url:
                continue
            else:
                # iterate over all entities included in the subscription object
                for entity in subscription_subject["entities"]:
                    subscription_type = entity["type"]
                    subscription_id = entity["id"]
                    # iterate over all entities included in the exisiting subscriptions
                    for existing_entity in existing_subscription["subject"]["entities"]:
                        type_existing = existing_entity["type"]
                        id_existing = existing_entity["id"]
                        # as the ID field is non optional, it has to match
                        # check whether the type match
                        # if the type field is empty, they match all types
                        if (type_existing == subscription_type) or ('*' in subscription_type) or ('*' in type_existing)\
                                or (type_existing == "") or (subscription_type == ""):
                            # check if on of the subscriptions is a pattern, or if they both refer to the same id
                            # Get the attrs first, to avoid code duplication
                            # last thing to compare is the attributes
                            # Assumption -> position is the same as the entities list
                            # i == j
                            i = subscription_subject["entities"].index(entity)
                            j = existing_subscription["subject"]["entities"].index(existing_entity)
                            subscription_attrs = subscription_subject["condition"]["attrs"][i]
                            existing_attrs = existing_subscription["subject"]["condition"]["attrs"][j]

                            if (".*" in subscription_id) or ('.*' in id_existing) or (subscription_id == id_existing):



                                # Attributes have to match, or the have to be an empty array
                                if (subscription_attrs == existing_attrs) or (subscription_attrs == []) or (existing_attrs == []):
                                        exists = True

                            # if they do not match completely or subscribe to all ids they have to match up to a certain position

                            elif ("*" in subscription_id) or ('*' in id_existing):
                                    regex_existing = id_existing.find('*')
                                    regex_subscription = subscription_id.find('*')
                                    # slice the strings to compare
                                    if (id_existing[:regex_existing] in subscription_id) or \
                                        (subscription_id[:regex_subscription] in id_existing) or \
                                        (id_existing[regex_existing:] in subscription_id) or \
                                        (subscription_id[regex_subscription:] in id_existing):
                                            if (subscription_attrs == existing_attrs) or (subscription_attrs == []) or (existing_attrs == []):
                                                exists = True
                                            else:
                                                continue

                                    else:
                                        continue
                            else:
                                continue
                        else:
                            continue
                    else:
                        continue
        return exists



    def delete_all_subscriptions(self):
        subscriptions = self.get_subscription_list()
        for sub_id in subscriptions:
            self.delete_subscription(sub_id)

    def post_cmd_v1(self, entity_id: str, entity_type: str,
                    cmd_name: str, cmd_value: str):
        url = self.url_v1 + '/updateContext'
        payload = {"updateAction": "UPDATE",
                   "contextElements": [
                        {"id": entity_id,
                         "type" : entity_type,
                         "isPattern": "false",
                         "attributes": [
                            {"name": cmd_name,
                             "type": "command",
                             "value": cmd_value
                            }]
                        }]
                   }
        headers=self.get_header(requtils.HEADER_CONTENT_JSON)
        data=json.dumps(payload)
        response = requests.post(url, headers=headers, data=data)
        ok, retstr = requtils.response_ok(response)
        if (not ok):
            level, retstr = requtils.logging_switch(response)
            self.log_switch(level, retstr)

    def delete(self, entity_id: str, attr: str = None):
        url = self.url + '/entities/' + entity_id
        response = requests.delete(url, headers=self.get_header())
        ok, retstr = requtils.response_ok(response)
        if (not ok):
            level, retstr = requtils.logging_switch(response)
            self.log_switch(level, retstr)

    def delete_all_entities(self):
        entities = self.get_entities_list()
        for entity_id in entities:
            self.delete(entity_id)<|MERGE_RESOLUTION|>--- conflicted
+++ resolved
@@ -8,12 +8,9 @@
 log = logging.getLogger('orion')
 
 
-<<<<<<< HEAD
+# ToDo Query params
+
 # Class is only implemented for backward compatibility
-=======
-# ToDo Query params
-
->>>>>>> 37ae4834
 class Attribute:
     """
     Describes the attribute of an entity.
@@ -60,10 +57,6 @@
         json_res = json.dumps(self.entity_dict)
         return json_res
 
-<<<<<<< HEAD
-=======
-
->>>>>>> 37ae4834
     def add_attribute(self, attr_dict:dict):
         """
         Function adds another Attribute to an existing Entity.
@@ -75,7 +68,6 @@
         for key in attr_dict.keys():
             self.entity_dict[key] = attr_dict[key]
 
-<<<<<<< HEAD
     def delete_attribute(self, attr_name:str):
         """
         Function deletes an attribute from an existing Entity
@@ -87,14 +79,7 @@
 
     def get_attributes(self):
         """
-        Function returns all attributes of an entity
-        :return:
-=======
-
-    def get_attributes(self):
-        """
         Function returns list of attribute names.
->>>>>>> 37ae4834
         """
         attributes = [key for key in self.entity_dict.keys() if key not in self._PROTECTED]
         return attributes
@@ -107,8 +92,6 @@
         attributes_values = {key: value for (key,value) in self.entity_dict.items() if key not in self._PROTECTED}
         return attributes_values
 
-<<<<<<< HEAD
-=======
 
 
 class Relationship:
@@ -164,7 +147,6 @@
         return json.dumps(whole_dict)
 
 
->>>>>>> 37ae4834
 class FiwareService:
     """
     Define entity service paths which are supported by the Orion Context Broker
