from filip import iot, config, orion


# ToDo: Rewrite Example, so it matches the orion Example
# ToDo: Change Data Model



if __name__ == "__main__":
    # setup logging
    # before the first initalization the log_config.yaml.example file needs to be modified

    config.setup_logging()

    # Read and check configuration
    CONFIG = config.Config("config.json")

    # Creating an Instance of the Context Broker
    ORION_CB = orion.Orion(CONFIG)


    # Creating an Instance of the IoT-Agent in the UL-Version
    IOTA_UL = iot.Agent("iota", CONFIG)
<<<<<<< HEAD


=======
>>>>>>> c0b8cbea


    # Creating an Instance of the IoT-Agent in the JSON-Version
    IOTA_JSON = iot.Agent("iota", CONFIG)
<<<<<<< HEAD

    IOTA_UL.test_connection(CONFIG)
=======
>>>>>>> c0b8cbea

    # set the service path
    fiware_service = orion.FiwareService("test_service2", "/iot_ul")
    ORION_CB.set_service(fiware_service)
    res=fiware_service.get_header()

    device_group_json = iot.DeviceGroup(fiware_service,
                                         "http://orion:1026",
                                         iot_agent="iota_json", apikey="12345", timestamp=True)

    device_group = iot.DeviceGroup(fiware_service,
                                    "http://orion:1026",
                                    iot_agent="iota_ul",
                                    apikey="12345test")

    print(device_group)


    device_group.test_apikey()

    device_ul = iot.Device('urn:Room:002:sensor01','urn:Room:002',
                           "Thing",
                           transport="MQTT", protocol="PDI-IoTA-UltraLight",
                           timezone="Europe/Berlin")

    print(device_ul)

    '''

    device_ul.add_attribute("temperature", attr_type="active",
                            value_type="Number", object_id="t")
                            
                            
    device_ul.add_attribute("pressure", attr_type="active",
                            value_type="Number", object_id="p")


    device_ul.add_attribute("nice_name", attr_type="static",
                            value_type="String", object_id="name",
                            attr_value="beautiful attribute!")

    
    '''
    temp_attr = {"name": "temperature",
            "value_type": "Number",
            "attr_type": "active",
            "attr_value": "12",
            "object_id": "t"}



    device_ul.add_attribute_json(temp_attr)

    press_attr = {"name": "pressure",
            "value_type": "Number",
            "attr_type": "active",
            "object_id": "p"}

    device_ul.add_attribute_json(press_attr)


    name_attr =  {"name": "nice_name",
                   "value_type": "String",
                   "attr_type": "static",
                   "attr_value" : "beautiful attribute!",
                   "object_id": "name"}

    device_ul.add_attribute_json(name_attr)

    # test creating an internal attribute

    internal_attr = {"name": "nice_name_int",
                   "value_type": "String",
                   "attr_type": "internal",
                   "attr_value" : "beautiful attribute!",
                   "object_id": "name"}

    device_ul.add_attribute_json(internal_attr)



    device_ul.delete_attribute("pressure", "active")


    device_json = iot.Device('urn:Room:002:sensor02','urn:Room:002',
                             "Thing", transport="MQTT",
                             protocol="IoTA-JSON",
<<<<<<< HEAD
                             timezone="Europe/Berlin", timestamp=True)



=======
                             timezone="Europe/Berlin")

    print(device_ul.get_json())
>>>>>>> c0b8cbea
    IOTA_JSON.post_group(device_group_json)
    IOTA_JSON.get_groups(device_group_json)
    IOTA_JSON.post_device(device_group_json, device_json)
    IOTA_JSON.update_device(device_group_json, device_json, "")
    IOTA_JSON.get_device(device_group_json, device_json)

    IOTA_UL.post_group(device_group)
    IOTA_UL.update_group(device_group)
    IOTA_UL.get_groups(device_group)
    IOTA_UL.post_device(device_group, device_ul)
    IOTA_UL.update_device(device_group, device_ul, "")
    IOTA_UL.get_device(device_group, device_ul)

    ORION_CB.get_all_entities()
    ORION_CB.get_entity('urn:Room:002')



    IOTA_JSON.delete_device(device_group_json, device_json)
    IOTA_JSON.delete_group(device_group_json)

    IOTA_UL.delete_device(device_group, device_ul)
    IOTA_UL.delete_group(device_group)
<<<<<<< HEAD
=======


>>>>>>> c0b8cbea
<|MERGE_RESOLUTION|>--- conflicted
+++ resolved
@@ -21,20 +21,13 @@
 
     # Creating an Instance of the IoT-Agent in the UL-Version
     IOTA_UL = iot.Agent("iota", CONFIG)
-<<<<<<< HEAD
-
-
-=======
->>>>>>> c0b8cbea
 
 
     # Creating an Instance of the IoT-Agent in the JSON-Version
     IOTA_JSON = iot.Agent("iota", CONFIG)
-<<<<<<< HEAD
 
     IOTA_UL.test_connection(CONFIG)
-=======
->>>>>>> c0b8cbea
+
 
     # set the service path
     fiware_service = orion.FiwareService("test_service2", "/iot_ul")
@@ -122,16 +115,10 @@
     device_json = iot.Device('urn:Room:002:sensor02','urn:Room:002',
                              "Thing", transport="MQTT",
                              protocol="IoTA-JSON",
-<<<<<<< HEAD
                              timezone="Europe/Berlin", timestamp=True)
 
 
 
-=======
-                             timezone="Europe/Berlin")
-
-    print(device_ul.get_json())
->>>>>>> c0b8cbea
     IOTA_JSON.post_group(device_group_json)
     IOTA_JSON.get_groups(device_group_json)
     IOTA_JSON.post_device(device_group_json, device_json)
@@ -155,8 +142,4 @@
 
     IOTA_UL.delete_device(device_group, device_ul)
     IOTA_UL.delete_group(device_group)
-<<<<<<< HEAD
-=======
 
-
->>>>>>> c0b8cbea
