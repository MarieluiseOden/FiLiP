import filip.iot as iot
import filip.orion as orion
import filip.config as config

# ToDo: Rewrite Example, so it matches the orion Example
# ToDo: Change Data Model



if __name__ == "__main__":
    # setup logging
    # before the first initalization the log_config.yaml.example file needs to be modified

    config.setup_logging()

    # Read and check configuration
    CONFIG = config.Config("config.json")
<<<<<<< HEAD
=======

    # Creating an Instance of the Context Broker
>>>>>>> 438469bb
    ORION_CB = orion.Orion(CONFIG)


    # Creating an Instance of the IoT-Agent in the UL-Version
    IOTA_UL = iot.Agent("iota_ul", CONFIG)


    # Creating an Instance of the IoT-Agent in the JSON-Version
    IOTA_JSON = iot.Agent("iota_json", CONFIG)

    # set the service path
    fiware_service = orion.FiwareService("test_service2", "/iot_ul")
    ORION_CB.set_service(fiware_service)
    res=fiware_service.get_header()

    device_group_json = iot.DeviceGroup(fiware_service,
                                         "http://orion:1026",
                                         iot_agent="iota_json", apikey="12345")

    device_group = iot.DeviceGroup(fiware_service,
                                    "http://orion:1026",
                                    iot_agent="iota_ul",
                                    apikey="12345test")
    device_group.test_apikey()

    device_ul = iot.Device('urn:Room:002:sensor01','urn:Room:002',
                           "Thing",
                           transport="MQTT", protocol="PDI-IoTA-UltraLight",
                           timezone="Europe/Berlin")

    '''

    device_ul.add_attribute("temperature", attr_type="active",
                            value_type="Number", object_id="t")
                            
                            
    device_ul.add_attribute("pressure", attr_type="active",
                            value_type="Number", object_id="p")


    device_ul.add_attribute("nice_name", attr_type="static",
                            value_type="String", object_id="name",
                            attr_value="beautiful attribute!")

    
    '''
    temp_attr = {"name": "temperature",
            "value_type": "Number",
            "attr_type": "active",
            "attr_value": "12",
            "object_id": "t"}
            
    

    device_ul.add_attribute_json(temp_attr)

    press_attr = {"name": "pressure",
            "value_type": "Number",
            "attr_type": "active",
            "object_id": "p"}

    device_ul.add_attribute_json(press_attr)


    name_attr =  {"name": "nice_name",
                   "value_type": "String",
                   "attr_type": "static",
                   "attr_value" : "beautiful attribute!",
                   "object_id": "name"}

    device_ul.add_attribute_json(name_attr)



    device_ul.delete_attribute("pressure", "active")


    device_json = iot.Device('urn:Room:002:sensor02','urn:Room:002',
                             "Thing", transport="MQTT",
                             protocol="IoTA-JSON",
                             timezone="Europe/Berlin")
    
    print(device_ul.get_json())
    IOTA_JSON.post_group(device_group_json)
    IOTA_JSON.get_groups(device_group_json)
    IOTA_JSON.post_device(device_group_json, device_json)
    IOTA_JSON.update_device(device_group_json, device_json, "")
    IOTA_JSON.get_device(device_group_json, device_json)

    IOTA_UL.post_group(device_group)
    IOTA_UL.update_group(device_group)
    IOTA_UL.get_groups(device_group)
    IOTA_UL.post_device(device_group, device_ul)
    IOTA_UL.update_device(device_group, device_ul, "")
    IOTA_UL.get_device(device_group, device_ul)

    ORION_CB.get_all_entities()
    ORION_CB.get_entity('urn:Room:002')



    IOTA_JSON.delete_device(device_group_json, device_json)
    IOTA_JSON.delete_group(device_group_json)

    IOTA_UL.delete_device(device_group, device_ul)
    IOTA_UL.delete_group(device_group)
    
<|MERGE_RESOLUTION|>--- conflicted
+++ resolved
@@ -15,11 +15,8 @@
 
     # Read and check configuration
     CONFIG = config.Config("config.json")
-<<<<<<< HEAD
-=======
 
     # Creating an Instance of the Context Broker
->>>>>>> 438469bb
     ORION_CB = orion.Orion(CONFIG)
 
 
